=head1 NAME

check_earlytalker - Check that the client doesn't talk before we send the SMTP banner

=head1 DESCRIPTION

Checks to see if the remote host starts talking before we've issued a 2xx
greeting.  If so, we're likely looking at a direct-to-MX spam agent which
pipelines its entire SMTP conversation, and will happily dump an entire spam
into our mail log even if later tests deny acceptance.

Depending on configuration, clients which behave in this way are either
immediately disconnected with a deny or denysoft code, or else are issued this
on all mail/rcpt commands in the transaction.

=head1 CONFIGURATION

=over 4

=item wait [integer]

The number of seconds to delay the initial greeting to see if the connecting
host speaks first.  The default is 1.

=item action [string: deny, denysoft, log]

What to do when matching an early-talker -- the options are I<deny>,
I<denysoft> or I<log>.

If I<log> is specified, the connection will be allowed to proceed as normal,
and only a warning will be logged.

The default is I<denysoft>.

=item defer-reject [boolean]

When an early-talker is detected, if this option is set to a true value, the
SMTP greeting will be issued as usual, but all RCPT/MAIL commands will be
issued a deny or denysoft (depending on the value of I<action>).  The default
is to react at the SMTP greeting stage by issuing the apropriate response code
and terminating the SMTP connection.

=back

=cut

sub register {
  my ($self, $qp, @args) = @_;

  if (@args % 2) {
	$self->log(LOGERROR, "Unrecognized/mismatched arguments");
	return undef;
  }
  $self->{_args} = {
  	'wait' => 1,
	'action' => 'denysoft',
	'defer-reject' => 0,
	@args,
  };
<<<<<<< HEAD
  if ($qp->{conn} && $qp->{conn}->isa('Apache2::Connection')) {
      require APR::Const;
      APR::Const->import(qw(POLLIN SUCCESS));
      $self->register_hook('connect', 'apr_connect_handler');
  }
  else {
      $self->register_hook('connect', 'connect_handler');
  }
=======
  $self->register_hook('connect', 'connect_handler');
  $self->register_hook('connect', 'connect_post_handler');
>>>>>>> 1c226281
  $self->register_hook('mail', 'mail_handler')
    if $self->{_args}->{'defer-reject'};
  1;
}

sub apr_connect_handler {
    my ($self, $transaction) = @_;
    
    return DECLINED if ($self->qp->connection->notes('whitelistclient'));
    my $ip = $self->qp->connection->remote_ip;

    my $c = $self->qp->{conn};
    my $socket = $c->client_socket;
    my $timeout = $self->{_args}->{'wait'} * 1_000_000;
    
    my $rc = $socket->poll($c->pool, $timeout, APR::Const::POLLIN());
    if ($rc == APR::Const::SUCCESS()) {
        $self->log(LOGNOTICE, "remote host started talking before we said hello [$ip]");
        if ($self->{_args}->{'defer-reject'}) {
            $self->qp->connection->notes('earlytalker', 1);
        }
        else {
            my $msg = 'Connecting host started transmitting before SMTP greeting';
            return (DENY,$msg) if $self->{_args}->{'action'} eq 'deny';
            return (DENYSOFT,$msg) if $self->{_args}->{'action'} eq 'denysoft';
        }
    }
    else {
        $self->log(LOGINFO, "remote host said nothing spontaneous, proceeding");
    }
}

sub connect_handler {
  my ($self, $transaction) = @_;
  
  my $qp = $self->qp;
  my $conn = $qp->connection;
  $qp->AddTimer($self->{_args}{'wait'}, sub { read_now($qp, $conn) });
  return CONTINUATION;
}

sub read_now {
  my ($qp, $conn) = @_;
  
  if (my $data = $qp->read(1024)) {
    if (length($$data)) {
      $qp->log(LOGNOTICE, 'remote host started talking before we said hello');
      $qp->push_back_read($data);
      $conn->notes('earlytalker', 1);
    }
  }
  $qp->finish_continuation;
}

sub connect_post_handler {
  my ($self, $transaction) = @_;
  
  my $conn = $self->qp->connection;
  return DECLINED unless $conn->notes('earlytalker');
  return DECLINED if $self->{'defer-reject'};
  my $msg = 'Connecting host started transmitting before SMTP greeting';
  return (DENY,$msg) if $self->{_args}->{'action'} eq 'deny';
  return (DENYSOFT,$msg) if $self->{_args}->{'action'} eq 'denysoft';
  return DECLINED; # assume action eq 'log'
}

sub mail_handler {
  my ($self, $txn) = @_;
  my $msg = 'Connecting host started transmitting before SMTP greeting';

  return DECLINED unless $self->connection->notes('earlytalker');
  my $msg = 'Connecting host started transmitting before SMTP greeting';
  return (DENY,$msg) if $self->{_args}->{'action'} eq 'deny';
  return (DENYSOFT,$msg) if $self->{_args}->{'action'} eq 'denysoft';
  return DECLINED;
}


1;
<|MERGE_RESOLUTION|>--- conflicted
+++ resolved
@@ -44,6 +44,8 @@
 
 =cut
 
+my $MSG = 'Connecting host started transmitting before SMTP greeting';
+
 sub register {
   my ($self, $qp, @args) = @_;
 
@@ -57,25 +59,21 @@
 	'defer-reject' => 0,
 	@args,
   };
-<<<<<<< HEAD
   if ($qp->{conn} && $qp->{conn}->isa('Apache2::Connection')) {
       require APR::Const;
       APR::Const->import(qw(POLLIN SUCCESS));
-      $self->register_hook('connect', 'apr_connect_handler');
+      $self->register_hook('connect', 'hook_connect_apr');
   }
   else {
-      $self->register_hook('connect', 'connect_handler');
+      $self->register_hook('connect', 'hook_connect');
   }
-=======
-  $self->register_hook('connect', 'connect_handler');
-  $self->register_hook('connect', 'connect_post_handler');
->>>>>>> 1c226281
-  $self->register_hook('mail', 'mail_handler')
+  $self->register_hook('connect', 'hook_connect_post');
+  $self->register_hook('mail', 'hook_mail')
     if $self->{_args}->{'defer-reject'};
   1;
 }
 
-sub apr_connect_handler {
+sub hook_connect_apr {
     my ($self, $transaction) = @_;
     
     return DECLINED if ($self->qp->connection->notes('whitelistclient'));
@@ -92,17 +90,17 @@
             $self->qp->connection->notes('earlytalker', 1);
         }
         else {
-            my $msg = 'Connecting host started transmitting before SMTP greeting';
-            return (DENY,$msg) if $self->{_args}->{'action'} eq 'deny';
-            return (DENYSOFT,$msg) if $self->{_args}->{'action'} eq 'denysoft';
+            return (DENY,$MSG) if $self->{_args}->{'action'} eq 'deny';
+            return (DENYSOFT,$MSG) if $self->{_args}->{'action'} eq 'denysoft';
         }
     }
     else {
         $self->log(LOGINFO, "remote host said nothing spontaneous, proceeding");
     }
+    return DECLINED;
 }
 
-sub connect_handler {
+sub hook_connect {
   my ($self, $transaction) = @_;
   
   my $qp = $self->qp;
@@ -124,26 +122,23 @@
   $qp->finish_continuation;
 }
 
-sub connect_post_handler {
+sub hook_connect_post {
   my ($self, $transaction) = @_;
   
   my $conn = $self->qp->connection;
   return DECLINED unless $conn->notes('earlytalker');
   return DECLINED if $self->{'defer-reject'};
-  my $msg = 'Connecting host started transmitting before SMTP greeting';
-  return (DENY,$msg) if $self->{_args}->{'action'} eq 'deny';
-  return (DENYSOFT,$msg) if $self->{_args}->{'action'} eq 'denysoft';
+  return (DENY,$MSG) if $self->{_args}->{'action'} eq 'deny';
+  return (DENYSOFT,$MSG) if $self->{_args}->{'action'} eq 'denysoft';
   return DECLINED; # assume action eq 'log'
 }
 
-sub mail_handler {
+sub hook_mail {
   my ($self, $txn) = @_;
-  my $msg = 'Connecting host started transmitting before SMTP greeting';
 
   return DECLINED unless $self->connection->notes('earlytalker');
-  my $msg = 'Connecting host started transmitting before SMTP greeting';
-  return (DENY,$msg) if $self->{_args}->{'action'} eq 'deny';
-  return (DENYSOFT,$msg) if $self->{_args}->{'action'} eq 'denysoft';
+  return (DENY,$MSG) if $self->{_args}->{'action'} eq 'deny';
+  return (DENYSOFT,$MSG) if $self->{_args}->{'action'} eq 'denysoft';
   return DECLINED;
 }
 
