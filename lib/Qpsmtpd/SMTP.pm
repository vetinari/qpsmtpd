package Qpsmtpd::SMTP;
use Qpsmtpd;
@ISA = qw(Qpsmtpd);

package Qpsmtpd::SMTP;
use strict;
use Carp;

use Qpsmtpd::Connection;
use Qpsmtpd::Transaction;
use Qpsmtpd::Plugin;
use Qpsmtpd::Constants;
use Qpsmtpd::Auth;
use Qpsmtpd::Address ();

use Mail::Header ();
#use Data::Dumper;
use POSIX qw(strftime);
use Net::DNS;

# this is only good for forkserver
# can't set these here, cause forkserver resets them
#$SIG{ALRM} = sub { respond(421, "Game over pal, game over. You got a timeout; I just can't wait that long..."); exit };
#$SIG{ALRM} = sub { warn "Connection Timed Out\n"; exit; };

sub new {
  my $proto = shift;
  my $class = ref($proto) || $proto;

  my %args = @_;

  my $self = bless ({ args => \%args }, $class);

  my (@commands) = qw(ehlo helo rset mail rcpt data help vrfy noop quit);
  my (%commands); @commands{@commands} = ('') x @commands;
  # this list of valid commands should probably be a method or a set of methods
  $self->{_commands} = \%commands;

  $self;
}

sub command_counter {
  my $self = shift;
  $self->{_counter} || 0;
}

sub dispatch {
  my $self = shift;
  my ($cmd) = lc shift;

  $self->{_counter}++; 

  if ($cmd !~ /^(\w{1,12})$/ or !exists $self->{_commands}->{$1}) {
<<<<<<< HEAD
    my ($rc, $msg) = $self->run_hooks("unrecognized_command", $cmd);
    if ($rc == DENY_DISCONNECT) {
      $self->respond(521, $msg);
      $self->disconnect;
    }
    elsif ($rc == DENY) {
      $self->respond(500, $msg);
    }
    elsif ($rc == DONE) {
      1;
    }
    else {
      $self->respond(500, "Unrecognized command");
    }
    return 1
=======
    my ($rc, $msg) = $self->run_hooks("unrecognized_command", $cmd, @_);
    return $self->unrecognized_command_respond($rc, $msg, @_) unless $rc == CONTINUATION;
    return 1;
>>>>>>> 1c226281
  }
  $cmd = $1;

  if (1 or $self->{_commands}->{$cmd} and $self->can($cmd)) {
    my ($result) = eval { $self->$cmd(@_) };
    $self->log(LOGERROR, "XX: $@") if $@;
    return $result if defined $result;
    return $self->fault("command '$cmd' failed unexpectedly");
  }

  return;
}

sub unrecognized_command_respond {
    my ($self, $rc, $msg) = @_;
    if ($rc == DENY) {
        $self->respond(521, $msg);
        $self->disconnect;
    }
    elsif ($rc != DONE) {
        $self->respond(500, "Unrecognized command");
    }
}

sub fault {
  my $self = shift;
  my ($msg) = shift || "program fault - command not performed";
  print STDERR "$0[$$]: $msg ($!)\n";
  return $self->respond(451, "Internal error - try again later - " . $msg);
}


sub start_conversation {
    my $self = shift;
    # this should maybe be called something else than "connect", see
    # lib/Qpsmtpd/TcpServer.pm for more confusion.
    my ($rc, $msg) = $self->run_hooks("connect");
    return $self->connect_respond($rc, $msg) unless $rc == CONTINUATION;
    return 1;
}

sub connect_respond {
    my ($self, $rc, $msg) = @_;
    if ($rc == DENY) {
      $self->respond(550, ($msg || 'Connection from you denied, bye bye.'));
      $self->disconnect;
      return $rc;
    }
    elsif ($rc == DENYSOFT) {
      $self->respond(450, ($msg || 'Connection from you temporarily denied, bye bye.'));
      $self->disconnect;
      return $rc;
    }
    elsif ($rc == DONE) {
      return $rc;
    }
    elsif ($rc != DONE) {
      $self->respond(220, $self->config('me') ." ESMTP qpsmtpd "
          . $self->version ." ready; send us your mail, but not your spam.");
      return DONE;
    }
}

sub helo {
  my ($self, $hello_host, @stuff) = @_;
  return $self->respond (501,
    "helo requires domain/address - see RFC-2821 4.1.1.1") unless $hello_host;
  my $conn = $self->connection;
  return $self->respond (503, "but you already said HELO ...") if $conn->hello;

  my ($rc, $msg) = $self->run_hooks("helo", $hello_host, @stuff);
  return $self->helo_respond($rc, $msg, $hello_host, @stuff) unless $rc == CONTINUATION;
  return 1;
}

sub helo_respond {
  my ($self, $rc, $msg, $hello_host) = @_;
  if ($rc == DENY) {
    $self->respond(550, $msg);
  }
  elsif ($rc == DENYSOFT) {
    $self->respond(450, $msg);
<<<<<<< HEAD
  } elsif ($rc == DENY_DISCONNECT) {
      $self->respond(550, $msg);
      $self->disconnect;
  } elsif ($rc == DENYSOFT_DISCONNECT) {
      $self->respond(450, $msg);
      $self->disconnect;
  } else {
=======
  }
  elsif ($rc != DONE) {
    my $conn = $self->connection;
>>>>>>> 1c226281
    $conn->hello("helo");
    $conn->hello_host($hello_host);
    $self->transaction;
    $self->respond(250, $self->config('me') ." Hi " . $conn->remote_info . 
                        " [" . $conn->remote_ip ."]; I am so happy to meet you.");
  }
}

sub ehlo {
  my ($self, $hello_host, @stuff) = @_;
  return $self->respond (501,
    "ehlo requires domain/address - see RFC-2821 4.1.1.1") unless $hello_host;
  my $conn = $self->connection;
  return $self->respond (503, "but you already said HELO ...") if $conn->hello;

  my ($rc, $msg) = $self->run_hooks("ehlo", $hello_host, @stuff);
  return $self->ehlo_respond($rc, $msg, $hello_host, @stuff) unless $rc == CONTINUATION;
  return 1;
}

sub ehlo_respond {
  my ($self, $rc, $msg, $hello_host) = @_;
  if ($rc == DENY) {
    $self->respond(550, $msg);
  }
  elsif ($rc == DENYSOFT) {
    $self->respond(450, $msg);
<<<<<<< HEAD
  } elsif ($rc == DENY_DISCONNECT) {
      $self->respond(550, $msg);
      $self->disconnect;
  } elsif ($rc == DENYSOFT_DISCONNECT) {
      $self->respond(450, $msg);
      $self->disconnect;
  } else {
=======
  }
  elsif ($rc != DONE) {
    my $conn = $self->connection;
>>>>>>> 1c226281
    $conn->hello("ehlo");
    $conn->hello_host($hello_host);
    $self->transaction;

    my @capabilities = $self->transaction->notes('capabilities')
                        ? @{ $self->transaction->notes('capabilities') }
                        : ();  

    # Check for possible AUTH mechanisms
    my %auth_mechanisms;
HOOK: foreach my $hook ( keys %{$self->{hooks}} ) {
        if ( $hook =~ m/^auth-?(.+)?$/ ) {
            if ( defined $1 ) {
                $auth_mechanisms{uc($1)} = 1;
            }
            else { # at least one polymorphous auth provider
                %auth_mechanisms = map {$_,1} qw(PLAIN CRAM-MD5 LOGIN);
                last HOOK;
            }
        }
    }

    if ( %auth_mechanisms ) {
        push @capabilities, 'AUTH '.join(" ",keys(%auth_mechanisms));    
        $self->{_commands}->{'auth'} = "";
    }

    $self->respond(250,
                 $self->config("me") . " Hi " . $conn->remote_info . " [" . $conn->remote_ip ."]",
                 "PIPELINING",
                 "8BITMIME",
                 ($self->config('databytes') ? "SIZE ". ($self->config('databytes'))[0] : ()),
                 @capabilities,  
                );
  }
}

sub mail {
  my $self = shift;
  return $self->respond(501, "syntax error in parameters") if !$_[0] or $_[0] !~ m/^from:/i;

  # -> from RFC2821
  # The MAIL command (or the obsolete SEND, SOML, or SAML commands)
  # begins a mail transaction.  Once started, a mail transaction
  # consists of a transaction beginning command, one or more RCPT
  # commands, and a DATA command, in that order.  A mail transaction
  # may be aborted by the RSET (or a new EHLO) command.  There may be
  # zero or more transactions in a session.  MAIL (or SEND, SOML, or
  # SAML) MUST NOT be sent if a mail transaction is already open,
  # i.e., it should be sent only if no mail transaction had been
  # started in the session, or it the previous one successfully
  # concluded with a successful DATA command, or if the previous one
  # was aborted with a RSET.

  # sendmail (8.11) rejects a second MAIL command.

  # qmail-smtpd (1.03) accepts it and just starts a new transaction.
  # Since we are a qmail-smtpd thing we will do the same.

  $self->reset_transaction;

  unless ($self->connection->hello) {
    return $self->respond(503, "please say hello first ...");
  }
  
  my $from_parameter = join " ", @_;
  $self->log(LOGINFO, "full from_parameter: $from_parameter");

  my ($from) = ($from_parameter =~ m/^from:\s*(<[^>]*>)/i)[0];

  # support addresses without <> ... maybe we shouldn't?
  ($from) = "<" . ($from_parameter =~ m/^from:\s*(\S+)/i)[0] . ">"
    unless $from;

<<<<<<< HEAD
    $self->log(LOGALERT, "from email address : [$from]");
=======
  $self->log(LOGWARN, "from email address : [$from]");
>>>>>>> 1c226281

  if ($from eq "<>" or $from =~ m/\[undefined\]/ or $from eq "<#@[]>") {
    $from = Qpsmtpd::Address->new("<>");
  } 
  else {
    $from = (Qpsmtpd::Address->parse($from))[0];
  }
  return $self->respond(501, "could not parse your mail from command") unless $from;

<<<<<<< HEAD
    my ($rc, $msg) = $self->run_hooks("mail", $from);
    if ($rc == DONE) {
      return 1;
    }
    elsif ($rc == DENY) {
      $msg ||= $from->format . ', denied';
      $self->log(LOGINFO, "deny mail from " . $from->format . " ($msg)");
      $self->respond(550, $msg);
    }
    elsif ($rc == DENYSOFT) {
      $msg ||= $from->format . ', temporarily denied';
      $self->log(LOGINFO, "denysoft mail from " . $from->format . " ($msg)");
      $self->respond(450, $msg);
    }
    elsif ($rc == DENY_DISCONNECT) {
      $msg ||= $from->format . ', denied';
      $self->log(LOGINFO, "deny mail from " . $from->format . " ($msg)");
      $self->respond(550, $msg);
      $self->disconnect;
    }
    elsif ($rc == DENYSOFT_DISCONNECT) {
      $msg ||= $from->format . ', temporarily denied';
      $self->log(LOGINFO, "denysoft mail from " . $from->format . " ($msg)");
      $self->respond(421, $msg);
      $self->disconnect;
    }
    else { # includes OK
      $self->log(LOGINFO, "getting mail from ".$from->format);
      $self->respond(250, $from->format . ", sender OK - how exciting to get mail from you!");
      $self->transaction->sender($from);
    }
=======
  my ($rc, $msg) = $self->run_hooks("mail", $from);
  return $self->mail_respond($rc, $msg, $from) unless $rc == CONTINUATION;
  return 1;
}

sub mail_respond {
  my ($self, $rc, $msg, $from) = @_;
  if ($rc == DONE) {
    return 1;
  }
  elsif ($rc == DENY) {
    $msg ||= $from->format . ', denied';
    $self->log(LOGINFO, "deny mail from " . $from->format . " ($msg)");
    $self->respond(550, $msg);
  }
  elsif ($rc == DENYSOFT) {
    $msg ||= $from->format . ', temporarily denied';
    $self->log(LOGINFO, "denysoft mail from " . $from->format . " ($msg)");
    $self->respond(450, $msg);
  }
  elsif ($rc == DENY_DISCONNECT) {
    $msg ||= $from->format . ', denied';
    $self->log(LOGINFO, "deny mail from " . $from->format . " ($msg)");
    $self->respond(550, $msg);
    $self->disconnect;
  }
  elsif ($rc == DENYSOFT_DISCONNECT) {
    $msg ||= $from->format . ', temporarily denied';
    $self->log(LOGINFO, "denysoft mail from " . $from->format . " ($msg)");
    $self->respond(450, $msg);
    $self->disconnect;
  }
  else { # includes OK
    $self->log(LOGINFO, "getting mail from ".$from->format);
    $self->respond(250, $from->format . ", sender OK - how exciting to get mail from you!");
    $self->transaction->sender($from);
>>>>>>> 1c226281
  }
}

sub rcpt {
  my $self = shift;
  return $self->respond(501, "syntax error in parameters") unless $_[0] and $_[0] =~ m/^to:/i;
  return $self->respond(503, "Use MAIL before RCPT") unless $self->transaction->sender;

  my ($rcpt) = ($_[0] =~ m/to:(.*)/i)[0];
  $rcpt = $_[1] unless $rcpt;
  $self->log(LOGALERT, "to email address : [$rcpt]");
  $rcpt = (Qpsmtpd::Address->parse($rcpt))[0];

  return $self->respond(501, "could not parse recipient") unless $rcpt;

  my ($rc, $msg) = $self->run_hooks("rcpt", $rcpt);
  return $self->rcpt_respond($rc, $msg, $rcpt) unless $rc == CONTINUATION;
  return 1;
}

sub rcpt_respond {
  my ($self, $rc, $msg, $rcpt) = @_;
  if ($rc == DONE) {
    return 1;
  }
  elsif ($rc == DENY) {
    $msg ||= 'relaying denied';
    $self->respond(550, $msg);
  }
  elsif ($rc == DENYSOFT) {
    $msg ||= 'relaying denied';
    return $self->respond(450, $msg);
  }
  elsif ($rc == DENY_DISCONNECT) {
      $msg ||= 'delivery denied';
      $self->log(LOGINFO, "delivery denied ($msg)");
      $self->respond(550, $msg);
      $self->disconnect;
  }
  elsif ($rc == DENYSOFT_DISCONNECT) {
    $msg ||= 'relaying denied';
    $self->log(LOGINFO, "delivery denied ($msg)");
    $self->respond(421, $msg);
    $self->disconnect;
  }
  elsif ($rc == OK) {
    $self->respond(250, $rcpt->format . ", recipient ok");
    return $self->transaction->add_recipient($rcpt);
  }
  else {
    return $self->respond(450, "No plugin decided if relaying is allowed");
  }
  return 0;
}


sub help {
  my $self = shift;
  $self->respond(214, 
          "This is qpsmtpd " . $self->version,
          "See http://smtpd.develooper.com/",
          'To report bugs or send comments, mail to <ask@develooper.com>.');
}

sub noop {
  my $self = shift;
  $self->respond(250, "OK");
}

sub vrfy {
  my $self = shift;

  # Note, this doesn't support the multiple ambiguous results
  # documented in RFC2821#3.5.1
  # I also don't think it provides all the proper result codes.

  my ($rc, $msg) = $self->run_hooks("vrfy");
  return $self->vrfy_respond($rc, $msg) unless $rc == CONTINUATION;
  return 1;
}

sub vrfy_respond {
  my ($self, $rc, $msg) = @_;
  if ($rc == DONE) {
    return 1;
  }
  elsif ($rc == DENY) {
    $self->respond(554, $msg || "Access Denied");
    $self->reset_transaction();
    return 1;
  }
  elsif ($rc == OK) {
    $self->respond(250, $msg || "User OK");
    return 1;
  }
  else { # $rc == DECLINED or anything else
    $self->respond(252, "Just try sending a mail and we'll see how it turns out ...");
    return 1;
  }
}

sub rset {
  my $self = shift;
  $self->reset_transaction;
  $self->respond(250, "OK");
}

sub quit {
  my $self = shift;
  my ($rc, $msg) = $self->run_hooks("quit");
  return $self->quit_respond($rc, $msg) unless $rc == CONTINUATION;
  return 1;
}

sub quit_respond {
  my ($self, $rc, $msg) = @_;
  if ($rc != DONE) {
    $self->respond(221, $self->config('me') . " closing connection. Have a wonderful day.");
  }
  $self->disconnect();
}

sub disconnect {
  my $self = shift;
  $self->run_hooks("disconnect");
  $self->reset_transaction;
}

sub disconnect_respond { }

sub data {
  my $self = shift;
  my ($rc, $msg) = $self->run_hooks("data");
  return $self->data_respond($rc, $msg) unless $rc == CONTINUATION;
  return 1;
}

sub data_respond {
  my ($self, $rc, $msg) = @_;
  if ($rc == DONE) {
    return 1;
  }
  elsif ($rc == DENY) {
    $self->respond(554, $msg || "Message denied");
    $self->reset_transaction();
    return 1;
  }
  elsif ($rc == DENYSOFT) {
    $self->respond(451, $msg || "Message denied temporarily");
    $self->reset_transaction();
    return 1;
  } 
  elsif ($rc == DENY_DISCONNECT) {
    $self->respond(554, $msg || "Message denied");
    $self->disconnect;
    return 1;
  }
  elsif ($rc == DENYSOFT_DISCONNECT) {
    $self->respond(421, $msg || "Message denied temporarily");
    $self->disconnect;
    return 1;
  }
  $self->respond(503, "MAIL first"), return 1 unless $self->transaction->sender;
  $self->respond(503, "RCPT first"), return 1 unless $self->transaction->recipients;
  $self->respond(354, "go ahead");
  
  my $buffer = '';
  my $size = 0;
  my $i = 0;
  my $max_size = ($self->config('databytes'))[0] || 0;  # this should work in scalar context
  my $blocked = "";
  my %matches;
  my $in_header = 1;
  my $complete = 0;

  $self->log(LOGDEBUG, "max_size: $max_size / size: $size");

  my $header = Mail::Header->new(Modify => 0, MailFrom => "COERCE");

  my $timeout = $self->config('timeout');
  while (defined($_ = $self->getline($timeout))) {
    $complete++, last if $_ eq ".\r\n";
    $i++;

    # should probably use \012 and \015 in these checks instead of \r and \n ...

    # Reject messages that have either bare LF or CR. rjkaes noticed a
    # lot of spam that is malformed in the header.

    ($_ eq ".\n" or $_ eq ".\r")
        and $self->respond(421, "See http://smtpd.develooper.com/barelf.html")
        and return $self->disconnect;

    # add a transaction->blocked check back here when we have line by line plugin access...
    unless (($max_size and $size > $max_size)) {
      s/\r\n$/\n/;
      s/^\.\./\./;
      if ($in_header and m/^\s*$/) {
        $in_header = 0;
        my @headers = split /^/m, $buffer;

        # ... need to check that we don't reformat any of the received lines.
        #
        # 3.8.2 Received Lines in Gatewaying
        #   When forwarding a message into or out of the Internet environment, a
        #   gateway MUST prepend a Received: line, but it MUST NOT alter in any
        #   way a Received: line that is already in the header.

        $header->extract(\@headers);
        #$header->add("X-SMTPD", "qpsmtpd/".$self->version.", http://smtpd.develooper.com/");

        $buffer = "";

        # FIXME - call plugins to work on just the header here; can
        # save us buffering the mail content.

	# Save the start of just the body itself	
	$self->transaction->set_body_start();

      }

      # grab a copy of all of the header lines
      if ($in_header) {
        $buffer .= $_;  
      }

      # copy all lines into the spool file, including the headers
      # we will create a new header later before sending onwards
      $self->transaction->body_write($_);
      $size += length $_;
    }
    #$self->log(LOGDEBUG, "size is at $size\n") unless ($i % 300);
  }

  $self->log(LOGDEBUG, "max_size: $max_size / size: $size");

  $self->transaction->header($header);

  my $smtp = $self->connection->hello eq "ehlo" ? "ESMTP" : "SMTP";
  my $authheader = (defined $self->{_auth} and $self->{_auth} == OK) ?
    "(smtp-auth username $self->{_auth_user}, mechanism $self->{_auth_mechanism})\n" : "";

  $header->add("Received", "from ".$self->connection->remote_info
               ." (HELO ".$self->connection->hello_host . ") (".$self->connection->remote_ip
               . ")\n  $authheader  by ".$self->config('me')." (qpsmtpd/".$self->version
               .") with $smtp; ". (strftime('%a, %d %b %Y %H:%M:%S %z', localtime)),
               0);

  # if we get here without seeing a terminator, the connection is
  # probably dead.
  $self->respond(451, "Incomplete DATA"), return 1 unless $complete;

  #$self->respond(550, $self->transaction->blocked),return 1 if ($self->transaction->blocked);
  $self->respond(552, "Message too big!"),return 1 if $max_size and $size > $max_size;

  ($rc, $msg) = $self->run_hooks("data_post");
  return $self->data_post_respond($rc, $msg) unless $rc == CONTINUATION;
}

sub data_post_respond {
  my ($self, $rc, $msg) = @_;
  if ($rc == DONE) {
    return 1;
  }
  elsif ($rc == DENY) {
    $self->respond(552, $msg || "Message denied");
  }
  elsif ($rc == DENYSOFT) {
    $self->respond(452, $msg || "Message denied temporarily");
  } 
  else {
    $self->queue($self->transaction);    
  }

  # DATA is always the end of a "transaction"
  return $self->reset_transaction;
}

sub getline {
  my ($self, $timeout) = @_;
  
  alarm $timeout;
  my $line = <STDIN>; # default implementation
  alarm 0;
  return $line;
}

sub queue {
  my ($self, $transaction) = @_;

  my ($rc, $msg) = $self->run_hooks("queue");
  return $self->queue_respond($rc, $msg) unless $rc == CONTINUATION;
  return 1;
}

sub queue_respond {
  my ($self, $rc, $msg) = @_;
  if ($rc == DONE) {
    return 1;
  }
  elsif ($rc == OK) {
    $self->respond(250, ($msg || 'Queued'));
  }
  elsif ($rc == DENY) {
    $self->respond(552, $msg || "Message denied");
  }
  elsif ($rc == DENYSOFT) {
    $self->respond(452, $msg || "Message denied temporarily");
  } 
  else {
    $self->respond(451, $msg || "Queuing declined or disabled; try again later" );
  }
}


1;<|MERGE_RESOLUTION|>--- conflicted
+++ resolved
@@ -51,27 +51,9 @@
   $self->{_counter}++; 
 
   if ($cmd !~ /^(\w{1,12})$/ or !exists $self->{_commands}->{$1}) {
-<<<<<<< HEAD
-    my ($rc, $msg) = $self->run_hooks("unrecognized_command", $cmd);
-    if ($rc == DENY_DISCONNECT) {
-      $self->respond(521, $msg);
-      $self->disconnect;
-    }
-    elsif ($rc == DENY) {
-      $self->respond(500, $msg);
-    }
-    elsif ($rc == DONE) {
-      1;
-    }
-    else {
-      $self->respond(500, "Unrecognized command");
-    }
-    return 1
-=======
     my ($rc, $msg) = $self->run_hooks("unrecognized_command", $cmd, @_);
     return $self->unrecognized_command_respond($rc, $msg, @_) unless $rc == CONTINUATION;
     return 1;
->>>>>>> 1c226281
   }
   $cmd = $1;
 
@@ -87,12 +69,15 @@
 
 sub unrecognized_command_respond {
     my ($self, $rc, $msg) = @_;
-    if ($rc == DENY) {
-        $self->respond(521, $msg);
-        $self->disconnect;
+    if ($rc == DENY_DISCONNECT) {
+      $self->respond(521, $msg);
+      $self->disconnect;
+    }
+    elsif ($rc == DENY) {
+      $self->respond(500, $msg);
     }
     elsif ($rc != DONE) {
-        $self->respond(500, "Unrecognized command");
+      $self->respond(500, "Unrecognized command");
     }
 }
 
@@ -135,6 +120,25 @@
     }
 }
 
+sub transaction {
+  my $self = shift;
+  return $self->{_transaction} || $self->reset_transaction();
+}
+
+sub reset_transaction {
+  my $self = shift;
+  $self->run_hooks("reset_transaction") if $self->{_transaction};
+  return $self->{_transaction} = Qpsmtpd::Transaction->new();
+}
+
+
+sub connection {
+  my $self = shift;
+  @_ and $self->{_connection} = shift;
+  return $self->{_connection} || ($self->{_connection} = Qpsmtpd::Connection->new());
+}
+
+
 sub helo {
   my ($self, $hello_host, @stuff) = @_;
   return $self->respond (501,
@@ -154,19 +158,15 @@
   }
   elsif ($rc == DENYSOFT) {
     $self->respond(450, $msg);
-<<<<<<< HEAD
   } elsif ($rc == DENY_DISCONNECT) {
       $self->respond(550, $msg);
       $self->disconnect;
   } elsif ($rc == DENYSOFT_DISCONNECT) {
       $self->respond(450, $msg);
       $self->disconnect;
-  } else {
-=======
   }
   elsif ($rc != DONE) {
     my $conn = $self->connection;
->>>>>>> 1c226281
     $conn->hello("helo");
     $conn->hello_host($hello_host);
     $self->transaction;
@@ -194,19 +194,15 @@
   }
   elsif ($rc == DENYSOFT) {
     $self->respond(450, $msg);
-<<<<<<< HEAD
   } elsif ($rc == DENY_DISCONNECT) {
       $self->respond(550, $msg);
       $self->disconnect;
   } elsif ($rc == DENYSOFT_DISCONNECT) {
       $self->respond(450, $msg);
       $self->disconnect;
-  } else {
-=======
   }
   elsif ($rc != DONE) {
     my $conn = $self->connection;
->>>>>>> 1c226281
     $conn->hello("ehlo");
     $conn->hello_host($hello_host);
     $self->transaction;
@@ -281,11 +277,7 @@
   ($from) = "<" . ($from_parameter =~ m/^from:\s*(\S+)/i)[0] . ">"
     unless $from;
 
-<<<<<<< HEAD
-    $self->log(LOGALERT, "from email address : [$from]");
-=======
-  $self->log(LOGWARN, "from email address : [$from]");
->>>>>>> 1c226281
+  $self->log(LOGALERT, "from email address : [$from]");
 
   if ($from eq "<>" or $from =~ m/\[undefined\]/ or $from eq "<#@[]>") {
     $from = Qpsmtpd::Address->new("<>");
@@ -295,39 +287,6 @@
   }
   return $self->respond(501, "could not parse your mail from command") unless $from;
 
-<<<<<<< HEAD
-    my ($rc, $msg) = $self->run_hooks("mail", $from);
-    if ($rc == DONE) {
-      return 1;
-    }
-    elsif ($rc == DENY) {
-      $msg ||= $from->format . ', denied';
-      $self->log(LOGINFO, "deny mail from " . $from->format . " ($msg)");
-      $self->respond(550, $msg);
-    }
-    elsif ($rc == DENYSOFT) {
-      $msg ||= $from->format . ', temporarily denied';
-      $self->log(LOGINFO, "denysoft mail from " . $from->format . " ($msg)");
-      $self->respond(450, $msg);
-    }
-    elsif ($rc == DENY_DISCONNECT) {
-      $msg ||= $from->format . ', denied';
-      $self->log(LOGINFO, "deny mail from " . $from->format . " ($msg)");
-      $self->respond(550, $msg);
-      $self->disconnect;
-    }
-    elsif ($rc == DENYSOFT_DISCONNECT) {
-      $msg ||= $from->format . ', temporarily denied';
-      $self->log(LOGINFO, "denysoft mail from " . $from->format . " ($msg)");
-      $self->respond(421, $msg);
-      $self->disconnect;
-    }
-    else { # includes OK
-      $self->log(LOGINFO, "getting mail from ".$from->format);
-      $self->respond(250, $from->format . ", sender OK - how exciting to get mail from you!");
-      $self->transaction->sender($from);
-    }
-=======
   my ($rc, $msg) = $self->run_hooks("mail", $from);
   return $self->mail_respond($rc, $msg, $from) unless $rc == CONTINUATION;
   return 1;
@@ -364,7 +323,6 @@
     $self->log(LOGINFO, "getting mail from ".$from->format);
     $self->respond(250, $from->format . ", sender OK - how exciting to get mail from you!");
     $self->transaction->sender($from);
->>>>>>> 1c226281
   }
 }
 
