package Qpsmtpd::Constants;
use strict;
require Exporter;

<<<<<<< HEAD
=======
my (@common) = qw(OK DECLINED DONE DENY DENYSOFT DENYHARD
                  DENY_DISCONNECT DENYSOFT_DISCONNECT CONTINUATION
                 );
my (@loglevels) = qw(LOGDEBUG LOGINFO LOGNOTICE LOGWARN LOGERROR LOGCRIT LOGALERT LOGEMERG LOGRADAR);

use vars qw($VERSION @ISA @EXPORT);
@ISA    = qw(Exporter);
@EXPORT = (@common, @loglevels);

use constant OK                     => 900;
use constant DENY                   => 901;   # 550
use constant DENYSOFT               => 902;   # 450
use constant DENYHARD               => 903;   # 550 + disconnect  (deprecated in 0.29)
use constant DENY_DISCONNECT        => 903; # 550 + disconnect
use constant DENYSOFT_DISCONNECT    => 904; # 450 + disconnect
use constant DECLINED               => 909;
use constant DONE                   => 910;
use constant CONTINUATION           => 911;


>>>>>>> 1c226281
# log levels
my %log_levels = (
	LOGDEBUG   => 7,
	LOGINFO    => 6,
	LOGNOTICE  => 5,
	LOGWARN    => 4,
	LOGERROR   => 3,
	LOGCRIT    => 2,
	LOGALERT   => 1,
	LOGEMERG   => 0,
	LOGRADAR   => 0,
);

# return codes
my %return_codes = (
	OK       => 900,
	DENY     => 901,   # 550
	DENYSOFT => 902,   # 450
	DENYHARD => 903,   # 550 + disconnect  (deprecated in 0.29)
	DENY_DISCONNECT     => 903, # 550 + disconnect
	DENYSOFT_DISCONNECT => 904, # 450 + disconnect
	DECLINED => 909,
	DONE     => 910,
);

use vars qw(@ISA @EXPORT);
@ISA = qw(Exporter);
@EXPORT = (keys(%return_codes), keys(%log_levels), "return_code", "log_level");

foreach (keys %return_codes ) {
    eval "use constant $_ => ".$return_codes{$_};
}

foreach (keys %log_levels ) {
    eval "use constant $_ => ".$log_levels{$_};
}

sub return_code {
    my $test = shift;
    if ( $test =~ /^\d+$/ ) { # need to return the textural form
	foreach ( keys %return_codes ) {
	    return $_ if $return_codes{$_} =~ /$test/;
	}
    }
    else { # just return the numeric value
	return $return_codes{$test};
    }
}

sub log_level {
    my $test = shift;
    if ( $test =~ /^\d+$/ ) { # need to return the textural form
	foreach ( keys %log_levels ) {
	    return $_ if $log_levels{$_} =~ /$test/;
	}
    }
    else { # just return the numeric value
	return $log_levels{$test};
    }
}

1;

=head1 NAME

Qpsmtpd::Constants - Constants for plugins to use

=head1 CONSTANTS

See L<README.plugins> for hook specific information on applicable
constants.

Constants available:

=over 4

=item C<OK>

Return this only from the queue phase to indicate the mail was queued
successfully.

=item C<DENY>

Returning this from a hook causes a 5xx error (hard failure) to be
returned to the connecting client.

=item C<DENYSOFT>

Returning this from a hook causes a 4xx error (temporary failure - try
again later) to be returned to the connecting client.

=item C<DECLINED>

Returning this from a hook implies success, but tells qpsmtpd to go
on to the next plugin.

=item C<DONE>

Returning this from a hook implies success, but tells qpsmtpd to
skip any remaining plugins for this phase.

=back

=cut<|MERGE_RESOLUTION|>--- conflicted
+++ resolved
@@ -2,52 +2,30 @@
 use strict;
 require Exporter;
 
-<<<<<<< HEAD
-=======
-my (@common) = qw(OK DECLINED DONE DENY DENYSOFT DENYHARD
-                  DENY_DISCONNECT DENYSOFT_DISCONNECT CONTINUATION
-                 );
-my (@loglevels) = qw(LOGDEBUG LOGINFO LOGNOTICE LOGWARN LOGERROR LOGCRIT LOGALERT LOGEMERG LOGRADAR);
-
-use vars qw($VERSION @ISA @EXPORT);
-@ISA    = qw(Exporter);
-@EXPORT = (@common, @loglevels);
-
-use constant OK                     => 900;
-use constant DENY                   => 901;   # 550
-use constant DENYSOFT               => 902;   # 450
-use constant DENYHARD               => 903;   # 550 + disconnect  (deprecated in 0.29)
-use constant DENY_DISCONNECT        => 903; # 550 + disconnect
-use constant DENYSOFT_DISCONNECT    => 904; # 450 + disconnect
-use constant DECLINED               => 909;
-use constant DONE                   => 910;
-use constant CONTINUATION           => 911;
-
-
->>>>>>> 1c226281
 # log levels
 my %log_levels = (
-	LOGDEBUG   => 7,
-	LOGINFO    => 6,
-	LOGNOTICE  => 5,
-	LOGWARN    => 4,
-	LOGERROR   => 3,
-	LOGCRIT    => 2,
-	LOGALERT   => 1,
-	LOGEMERG   => 0,
-	LOGRADAR   => 0,
+        LOGDEBUG   => 7,
+        LOGINFO    => 6,
+        LOGNOTICE  => 5,
+        LOGWARN    => 4,
+        LOGERROR   => 3,
+        LOGCRIT    => 2,
+        LOGALERT   => 1,
+        LOGEMERG   => 0,
+        LOGRADAR   => 0,
 );
 
 # return codes
 my %return_codes = (
-	OK       => 900,
-	DENY     => 901,   # 550
-	DENYSOFT => 902,   # 450
-	DENYHARD => 903,   # 550 + disconnect  (deprecated in 0.29)
-	DENY_DISCONNECT     => 903, # 550 + disconnect
-	DENYSOFT_DISCONNECT => 904, # 450 + disconnect
-	DECLINED => 909,
-	DONE     => 910,
+        OK                     => 900,
+        DENY                   => 901,   # 550
+        DENYSOFT               => 902,   # 450
+        DENYHARD               => 903,   # 550 + disconnect  (deprecated in 0.29)
+        DENY_DISCONNECT        => 903,   # 550 + disconnect
+        DENYSOFT_DISCONNECT    => 904,   # 450 + disconnect
+        DECLINED               => 909,
+        DONE                   => 910,
+        CONTINUATION           => 911,
 );
 
 use vars qw(@ISA @EXPORT);
@@ -65,24 +43,24 @@
 sub return_code {
     my $test = shift;
     if ( $test =~ /^\d+$/ ) { # need to return the textural form
-	foreach ( keys %return_codes ) {
-	    return $_ if $return_codes{$_} =~ /$test/;
-	}
+        foreach ( keys %return_codes ) {
+            return $_ if $return_codes{$_} =~ /$test/;
+        }
     }
     else { # just return the numeric value
-	return $return_codes{$test};
+        return $return_codes{$test};
     }
 }
 
 sub log_level {
     my $test = shift;
     if ( $test =~ /^\d+$/ ) { # need to return the textural form
-	foreach ( keys %log_levels ) {
-	    return $_ if $log_levels{$_} =~ /$test/;
-	}
+        foreach ( keys %log_levels ) {
+            return $_ if $log_levels{$_} =~ /$test/;
+        }
     }
     else { # just return the numeric value
-	return $log_levels{$test};
+        return $log_levels{$test};
     }
 }
 
